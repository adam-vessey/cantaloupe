--- conflicted
+++ resolved
@@ -94,6 +94,11 @@
         getResponse().getHeaders().add("Link",
                 String.format("<%s>;rel=\"profile\";", imageInfo.profile));
 
+        // Add client cache directives if configured to do so. We do this later
+        // rather than sooner to prevent them from being sent along with an
+        // error response.
+        getResponseCacheDirectives().addAll(getCacheDirectives());
+
         JSONRepresentation rep = new JSONRepresentation(imageInfo);
 
         // If the client has requested JSON-LD, set the content type to
@@ -107,19 +112,6 @@
             rep.setMediaType(new MediaType("application/json"));
         }
 
-<<<<<<< HEAD
-=======
-        rep.getObjectWriter().
-                without(SerializationFeature.WRITE_NULL_MAP_VALUES).
-                without(SerializationFeature.WRITE_EMPTY_JSON_ARRAYS);
-        rep.setCharacterSet(CharacterSet.UTF_8);
-
-        // Add client cache header(s) if configured to do so. We do this later
-        // rather than sooner to prevent them from being sent along with an
-        // error response.
-        getResponseCacheDirectives().addAll(getCacheDirectives());
-
->>>>>>> 8f83af4d
         return rep;
     }
 
