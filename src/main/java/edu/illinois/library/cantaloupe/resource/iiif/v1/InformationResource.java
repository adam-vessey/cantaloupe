package edu.illinois.library.cantaloupe.resource.iiif.v1;

import java.io.FileNotFoundException;
import java.util.List;

import edu.illinois.library.cantaloupe.RestletApplication;
import edu.illinois.library.cantaloupe.cache.CacheFacade;
import edu.illinois.library.cantaloupe.config.Configuration;
import edu.illinois.library.cantaloupe.config.Key;
import edu.illinois.library.cantaloupe.image.Format;
import edu.illinois.library.cantaloupe.image.Identifier;
import edu.illinois.library.cantaloupe.processor.Processor;
import edu.illinois.library.cantaloupe.processor.ProcessorFactory;
import edu.illinois.library.cantaloupe.resolver.Resolver;
import edu.illinois.library.cantaloupe.resolver.ResolverFactory;
import edu.illinois.library.cantaloupe.resource.JSONRepresentation;
import edu.illinois.library.cantaloupe.processor.ProcessorConnector;
import edu.illinois.library.cantaloupe.resource.RequestContext;
import org.restlet.Request;
import org.restlet.data.Header;
import org.restlet.data.MediaType;
import org.restlet.data.Preference;
import org.restlet.data.Reference;
import org.restlet.representation.EmptyRepresentation;
import org.restlet.representation.Representation;
import org.restlet.resource.Get;
import org.restlet.util.Series;

/**
 * Handles IIIF Image API 1.x information requests.
 *
 * @see <a href="http://iiif.io/api/image/1.1/#image-info-request">Information
 * Requests</a>
 */
public class InformationResource extends IIIF1Resource {

    /**
     * Redirects /{identifier} to /{identifier}/info.json, respecting the
     * Servlet context root and {@link #PUBLIC_IDENTIFIER_HEADER} header.
     */
    public static class RedirectingResource extends IIIF1Resource {
        @Get
        public Representation doGet() {
            final Request request = getRequest();
            final Reference newRef = new Reference(
                    getPublicRootRef(request.getRootRef(), request.getHeaders()) +
<<<<<<< HEAD
                            RestletApplication.IIIF_1_PATH + "/" + identifier +
=======
                            WebApplication.IIIF_1_PATH + "/" +
                            getPublicIdentifier() +
>>>>>>> 4b79d9df
                            "/info.json");
            redirectSeeOther(newRef);
            return new EmptyRepresentation();
        }
    }

    /**
     * Responds to information requests.
     *
     * @return {@link ImageInfo} instance serialized to JSON.
     */
    @Get
    public Representation doGet() throws Exception {
<<<<<<< HEAD
        final Identifier identifier = getIdentifier();
        final Resolver resolver = new ResolverFactory().newResolver(identifier);

        // Setup the resolver context.
        final RequestContext requestContext = new RequestContext();
        requestContext.setRequestURI(getReference().toString());
        requestContext.setRequestHeaders(getRequest().getHeaders().getValuesMap());
        requestContext.setClientIP(getCanonicalClientIpAddress());
        requestContext.setCookies(getRequest().getCookies().getValuesMap());
        resolver.setContext(requestContext);

        // Determine the format of the source image.
=======
        final Map<String,Object> attrs = getRequest().getAttributes();
        final String urlIdentifier = (String) attrs.get("identifier");
        final String decodedIdentifier = Reference.decode(urlIdentifier);
        final String reSlashedIdentifier = decodeSlashes(decodedIdentifier);
        final Identifier identifier = new Identifier(reSlashedIdentifier);

        // Get the resolver
        Resolver resolver = ResolverFactory.getResolver(identifier);
>>>>>>> 4b79d9df
        Format format = Format.UNKNOWN;
        try {
            format = resolver.getSourceFormat();
        } catch (FileNotFoundException e) { // this needs to be rethrown
            if (Configuration.getInstance().
                    getBoolean(Key.CACHE_SERVER_PURGE_MISSING, false)) {
                // If the image was not found, purge it from the cache.
                new CacheFacade().purgeAsync(identifier);
            }
            throw e;
        }

        // Obtain an instance of the processor assigned to that format.
        final Processor processor = new ProcessorFactory().newProcessor(format);

        // Connect it to the resolver.
        new ProcessorConnector(resolver, processor, identifier).connect();

<<<<<<< HEAD
        final ImageInfo imageInfo = new ImageInfoFactory().newImageInfo(
                getImageUri(identifier), processor,
                getOrReadInfo(identifier, processor));
=======
        // Get an Info instance corresponding to the source image
        ImageInfo imageInfo = ImageInfoFactory.newImageInfo(
                getImageUri(), processor, getOrReadInfo(identifier, processor));
>>>>>>> 4b79d9df

        getBufferedResponseHeaders().add("Link",
                String.format("<%s>;rel=\"profile\";", imageInfo.profile));

        commitCustomResponseHeaders();

        return new JSONRepresentation(imageInfo, getNegotiatedMediaType());
    }

    /**
     * @return Full image URI corresponding to the given identifier, respecting
     *         the X-Forwarded-* and {@link #PUBLIC_IDENTIFIER_HEADER}
     *         reverse proxy headers.
     */
<<<<<<< HEAD
    private String getImageUri(Identifier identifier) {
        final Series<Header> headers = getRequest().getHeaders();
        final String identifierStr = headers.getFirstValue(
                "X-IIIF-ID", true, identifier.toString());
        return getPublicRootRef(getRequest().getRootRef(), headers) +
                RestletApplication.IIIF_1_PATH + "/" +
                Reference.encode(identifierStr);
=======
    private String getImageUri() {
        final Series<Header> requestHeaders = getRequest().getHeaders();
        return getPublicRootRef(getRequest().getRootRef(), requestHeaders) +
                WebApplication.IIIF_1_PATH + "/" +
                Reference.encode(getPublicIdentifier());
>>>>>>> 4b79d9df
    }

    private MediaType getNegotiatedMediaType() {
        MediaType mediaType;
        // If the client has requested JSON-LD, set the content type to
        // that; otherwise set it to JSON.
        List<Preference<MediaType>> preferences = getRequest().getClientInfo().
                getAcceptedMediaTypes();
        if (preferences.get(0) != null && preferences.get(0).toString().
                startsWith("application/ld+json")) {
            mediaType = new MediaType("application/ld+json");
        } else {
            mediaType = new MediaType("application/json");
        }
        return mediaType;
    }

}<|MERGE_RESOLUTION|>--- conflicted
+++ resolved
@@ -35,8 +35,9 @@
 public class InformationResource extends IIIF1Resource {
 
     /**
-     * Redirects /{identifier} to /{identifier}/info.json, respecting the
-     * Servlet context root and {@link #PUBLIC_IDENTIFIER_HEADER} header.
+     * Redirects <code>/{identifier}</code> to
+     * <code>/{identifier}/info.json</code>, respecting the Servlet context
+     * root and {@link #PUBLIC_IDENTIFIER_HEADER} header.
      */
     public static class RedirectingResource extends IIIF1Resource {
         @Get
@@ -44,12 +45,8 @@
             final Request request = getRequest();
             final Reference newRef = new Reference(
                     getPublicRootRef(request.getRootRef(), request.getHeaders()) +
-<<<<<<< HEAD
-                            RestletApplication.IIIF_1_PATH + "/" + identifier +
-=======
-                            WebApplication.IIIF_1_PATH + "/" +
+                            RestletApplication.IIIF_1_PATH + "/" +
                             getPublicIdentifier() +
->>>>>>> 4b79d9df
                             "/info.json");
             redirectSeeOther(newRef);
             return new EmptyRepresentation();
@@ -63,7 +60,6 @@
      */
     @Get
     public Representation doGet() throws Exception {
-<<<<<<< HEAD
         final Identifier identifier = getIdentifier();
         final Resolver resolver = new ResolverFactory().newResolver(identifier);
 
@@ -76,16 +72,6 @@
         resolver.setContext(requestContext);
 
         // Determine the format of the source image.
-=======
-        final Map<String,Object> attrs = getRequest().getAttributes();
-        final String urlIdentifier = (String) attrs.get("identifier");
-        final String decodedIdentifier = Reference.decode(urlIdentifier);
-        final String reSlashedIdentifier = decodeSlashes(decodedIdentifier);
-        final Identifier identifier = new Identifier(reSlashedIdentifier);
-
-        // Get the resolver
-        Resolver resolver = ResolverFactory.getResolver(identifier);
->>>>>>> 4b79d9df
         Format format = Format.UNKNOWN;
         try {
             format = resolver.getSourceFormat();
@@ -104,15 +90,8 @@
         // Connect it to the resolver.
         new ProcessorConnector(resolver, processor, identifier).connect();
 
-<<<<<<< HEAD
         final ImageInfo imageInfo = new ImageInfoFactory().newImageInfo(
-                getImageUri(identifier), processor,
-                getOrReadInfo(identifier, processor));
-=======
-        // Get an Info instance corresponding to the source image
-        ImageInfo imageInfo = ImageInfoFactory.newImageInfo(
-                getImageUri(), processor, getOrReadInfo(identifier, processor));
->>>>>>> 4b79d9df
+                getImageURI(), processor, getOrReadInfo(identifier, processor));
 
         getBufferedResponseHeaders().add("Link",
                 String.format("<%s>;rel=\"profile\";", imageInfo.profile));
@@ -124,24 +103,14 @@
 
     /**
      * @return Full image URI corresponding to the given identifier, respecting
-     *         the X-Forwarded-* and {@link #PUBLIC_IDENTIFIER_HEADER}
-     *         reverse proxy headers.
+     *         the X-Forwarded-* and {@link #PUBLIC_IDENTIFIER_HEADER} reverse
+     *         proxy headers.
      */
-<<<<<<< HEAD
-    private String getImageUri(Identifier identifier) {
+    private String getImageURI() {
         final Series<Header> headers = getRequest().getHeaders();
-        final String identifierStr = headers.getFirstValue(
-                "X-IIIF-ID", true, identifier.toString());
         return getPublicRootRef(getRequest().getRootRef(), headers) +
                 RestletApplication.IIIF_1_PATH + "/" +
-                Reference.encode(identifierStr);
-=======
-    private String getImageUri() {
-        final Series<Header> requestHeaders = getRequest().getHeaders();
-        return getPublicRootRef(getRequest().getRootRef(), requestHeaders) +
-                WebApplication.IIIF_1_PATH + "/" +
                 Reference.encode(getPublicIdentifier());
->>>>>>> 4b79d9df
     }
 
     private MediaType getNegotiatedMediaType() {
