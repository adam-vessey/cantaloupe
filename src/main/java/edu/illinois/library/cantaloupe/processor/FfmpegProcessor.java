--- conflicted
+++ resolved
@@ -54,7 +54,6 @@
 
     /**
      * @param binaryName Name of one of the ffmpeg binaries
-     * @return
      */
     private static String getPath(String binaryName) {
         String path = Configuration.getInstance().
@@ -186,15 +185,8 @@
                 ThreadPool.getInstance().submit(
                         new StreamCopier(processErrorStream, errorBucket));
 
-<<<<<<< HEAD
                 final ImageReader reader = new ImageReaderFactory().newImageReader(
                         processInputStream, Format.BMP);
-                final BufferedImage image = reader.read();
-=======
-                final ImageReader reader = new ImageReader(
-                        new InputStreamStreamSource(processInputStream),
-                        Format.BMP);
->>>>>>> a62b9439
                 try {
                     BufferedImage image = reader.read();
                     postProcess(image, null, opList, imageInfo, null,
