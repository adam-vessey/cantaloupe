package edu.illinois.library.cantaloupe.processor;

import edu.illinois.library.cantaloupe.image.Dimension;
import edu.illinois.library.cantaloupe.image.Orientation;
import edu.illinois.library.cantaloupe.image.Rectangle;
import edu.illinois.library.cantaloupe.image.ScaleConstraint;
import edu.illinois.library.cantaloupe.operation.Color;
import edu.illinois.library.cantaloupe.operation.ColorTransform;
import edu.illinois.library.cantaloupe.operation.Crop;
import edu.illinois.library.cantaloupe.image.Format;
import edu.illinois.library.cantaloupe.operation.Operation;
import edu.illinois.library.cantaloupe.operation.OperationList;
import edu.illinois.library.cantaloupe.operation.ReductionFactor;
import edu.illinois.library.cantaloupe.operation.Sharpen;
import edu.illinois.library.cantaloupe.operation.redaction.Redaction;
import edu.illinois.library.cantaloupe.operation.overlay.ImageOverlay;
import edu.illinois.library.cantaloupe.operation.overlay.Position;
import edu.illinois.library.cantaloupe.operation.Rotate;
import edu.illinois.library.cantaloupe.operation.Scale;
import edu.illinois.library.cantaloupe.operation.Transpose;
import edu.illinois.library.cantaloupe.operation.overlay.StringOverlay;
import edu.illinois.library.cantaloupe.operation.overlay.Overlay;
import edu.illinois.library.cantaloupe.processor.codec.ImageReader;
import edu.illinois.library.cantaloupe.processor.codec.ImageReaderFactory;
import edu.illinois.library.cantaloupe.processor.resample.ResampleFilter;
import edu.illinois.library.cantaloupe.processor.resample.ResampleOp;
import edu.illinois.library.cantaloupe.util.Stopwatch;
import org.apache.commons.lang3.StringUtils;
import org.apache.commons.lang3.math.NumberUtils;
import org.slf4j.Logger;
import org.slf4j.LoggerFactory;

import java.awt.BasicStroke;
import java.awt.Font;
import java.awt.FontMetrics;
import java.awt.Graphics2D;
import java.awt.RenderingHints;
import java.awt.Shape;
import java.awt.font.FontRenderContext;
import java.awt.font.GlyphVector;
import java.awt.geom.AffineTransform;
import java.awt.image.AffineTransformOp;
import java.awt.image.BufferedImage;
import java.awt.image.ColorConvertOp;
import java.awt.image.ColorModel;
import java.awt.image.ComponentColorModel;
import java.awt.image.WritableRaster;
import java.io.IOException;
import java.io.InputStream;
import java.util.Set;

/**
 * <p>Collection of methods for operating on {@link BufferedImage}s.</p>
 *
 * <h1>{@link BufferedImage} Cliff's Notes</h1>
 *
 * <p>{@link BufferedImage}s can have a variety of different internal data
 * layouts that are partially dictated by their {@link BufferedImage#getType()
 * type}, which corresponds to <em>display hardware</em>, not necessarily
 * source image data. All of the standard types are limited to 8 bits per
 * sample; larger sample sizes require {@link BufferedImage#TYPE_CUSTOM}.
 * Unfortunately, whereas operations on many of the standard types (by e.g.
 * {@link Graphics2D}) tend to be well-optimized, that doesn't carry over to
 * {@link BufferedImage#TYPE_CUSTOM} and so most operations on images of this
 * type are relatively slow.</p>
 *
 * <h1>{@link BufferedImage} Type Cheat Sheet</h1>
 *
 * <dl>
 *     <dt>Color (non-indexed)</dt>
 *     <dd>
 *         <dl>
 *             <dt>&le;8 bits</dt>
 *             <dd>
 *                 <dl>
 *                     <dt>Alpha</dt>
 *                     <dd>{@link BufferedImage#TYPE_4BYTE_ABGR},
 *                     {@link BufferedImage#TYPE_INT_ARGB}</dd>
 *                     <dt>No Alpha</dt>
 *                     <dd>{@link BufferedImage#TYPE_3BYTE_BGR},
 *                     {@link BufferedImage#TYPE_INT_RGB},
 *                     {@link BufferedImage#TYPE_INT_BGR}</dd>
 *                 </dl>
 *             </dd>
 *             <dt>&gt;8 bits</dt>
 *             <dd>{@link BufferedImage#TYPE_CUSTOM}</dd>
 *         </dl>
 *     </dd>
 *     <dt>Gray</dt>
 *     <dd>
 *         <dl>
 *             <dt>&le;8 bits</dt>
 *             <dd>
 *                 <dl>
 *                     <dt>Alpha</dt>
 *                     <dd>{@link BufferedImage#TYPE_CUSTOM}</dd>
 *                     <dt>No Alpha</dt>
 *                     <dd>{@link BufferedImage#TYPE_BYTE_GRAY}</dd>
 *                 </dl>
 *             </dd>
 *             <dt>&gt;8 bits</dt>
 *             <dd>
 *                 <dl>
 *                     <dt>Alpha</dt>
 *                     <dd>{@link BufferedImage#TYPE_CUSTOM}</dd>
 *                     <dt>No Alpha</dt>
 *                     <dd>{@link BufferedImage#TYPE_USHORT_GRAY}</dd>
 *                 </dl>
 *             </dd>
 *         </dl>
 *     </dd>
 *     <dt>Bitonal</dt>
 *     <dd>{@link BufferedImage#TYPE_BYTE_BINARY}</dd>
 *     <dt>Indexed</dt>
 *     <dd>{@link BufferedImage#TYPE_BYTE_INDEXED}</dd>
 * </dl>
 */
public final class Java2DUtil {

    private static final Logger LOGGER =
            LoggerFactory.getLogger(Java2DUtil.class);

    /**
     * See the inline documentation in {@link #scale} for a rationale for
     * choosing this.
     */
    private static final Scale.Filter DEFAULT_DOWNSCALE_FILTER =
            Scale.Filter.BOX;

    /**
     * See the inline documentation in {@link #scale} for a rationale for
     * choosing this.
     */
    private static final Scale.Filter DEFAULT_UPSCALE_FILTER =
            Scale.Filter.BICUBIC;

    /**
     * Redacts regions from the given image.
     *
     * @param image           Image to redact.
     * @param fullSize        Full pre-crop image size.
     * @param appliedCrop     Crop already applied to {@literal image}.
     * @param reductionFactor Reduction factor already applied to
     *                        {@literal image}.
     * @param scaleConstraint Scale constraint.
     * @param redactions      Regions of the image to redact.
     */
    static void applyRedactions(final BufferedImage image,
                                final Dimension fullSize,
                                final Crop appliedCrop,
                                final ReductionFactor reductionFactor,
                                final ScaleConstraint scaleConstraint,
                                final Set<Redaction> redactions) {
        if (image != null && !redactions.isEmpty()) {
            final Stopwatch watch = new Stopwatch();

            final Graphics2D g2d = image.createGraphics();
            g2d.setRenderingHint(RenderingHints.KEY_RENDERING,
                    RenderingHints.VALUE_RENDER_QUALITY);
            g2d.setColor(java.awt.Color.BLACK);

            for (final Redaction redaction : redactions) {
<<<<<<< HEAD
                final Rectangle redactionRegion = redaction.getResultingRegion(
                        imageSize, scaleConstraint, appliedCrop);
                final double rfScale = reductionFactor.getScale();
                redactionRegion.setX(redactionRegion.x() * rfScale);
                redactionRegion.setY(redactionRegion.y() * rfScale);
                redactionRegion.setWidth(redactionRegion.width() * rfScale);
                redactionRegion.setHeight(redactionRegion.height() * rfScale);
=======
                final Rectangle redactionRegion =
                        redaction.getResultingRegion(fullSize, appliedCrop);
                redactionRegion.x *= reductionFactor.getScale();
                redactionRegion.y *= reductionFactor.getScale();
                redactionRegion.width *= reductionFactor.getScale();
                redactionRegion.height *= reductionFactor.getScale();
>>>>>>> 07e2d2dd

                if (!redactionRegion.isEmpty()) {
                    LOGGER.debug("applyRedactions(): applying {} at {},{}/{}x{}",
                            redaction,
                            redactionRegion.intX(),
                            redactionRegion.intY(),
                            redactionRegion.intWidth(),
                            redactionRegion.intHeight());
                    g2d.fill(redactionRegion.toAWTRectangle());
                } else {
                    LOGGER.debug("applyRedactions(): {} is outside crop area; skipping",
                            redaction);
                }
            }
            g2d.dispose();
            LOGGER.debug("applyRedactions() executed in {}", watch);
        }
    }

    /**
     * Applies the given overlay to the given image. The overlay may be a
     * {@link StringOverlay string} or an {@link ImageOverlay image}.
     *
     * @param baseImage Image to apply the overlay on top of.
     * @param overlay   Overlay to apply to the base image.
     */
    static void applyOverlay(final BufferedImage baseImage,
                             final Overlay overlay) throws IOException {
        if (overlay instanceof ImageOverlay) {
            overlayImage(baseImage,
                    getOverlayImage((ImageOverlay) overlay),
                    overlay.getPosition(),
                    overlay.getInset());
        } else if (overlay instanceof StringOverlay) {
            overlayString(baseImage, (StringOverlay) overlay);
        }
    }

    /**
     * @param inImage Image to convert.
     * @return New image of type {@link BufferedImage#TYPE_INT_ARGB}, or the
     *         input image if it is not indexed.
     */
    static BufferedImage convertIndexedTo8BitARGB(BufferedImage inImage) {
        BufferedImage outImage = inImage;
        if (inImage.getType() == BufferedImage.TYPE_BYTE_INDEXED) {
            final Stopwatch watch = new Stopwatch();

            outImage = new BufferedImage(
                    inImage.getWidth(), inImage.getHeight(),
                    BufferedImage.TYPE_INT_ARGB);
            Graphics2D g2d = outImage.createGraphics();
            g2d.drawImage(inImage, 0, 0, null);
            g2d.dispose();

            LOGGER.debug("convertIndexedTo8BitARGB(): converted in {}", watch);
        }
        return outImage;
    }

    /**
     * <p>Crops the given image taking into account a reduction factor
     * ({@literal reductionFactor}). In other words, the dimensions of the
     * input image have already been halved {@literal reductionFactor} times
     * but the given region is relative to the full-sized image.</p>
     *
     * <p>N.B.: This method should only be invoked if {@link
     * Crop#hasEffect(Dimension, OperationList)} returns {@literal true}.</p>
     *
     * @param inImage         Image to crop.
     * @param crop            Crop operation. Clients should call {@link
     *                        Operation#hasEffect(Dimension, OperationList)}
     *                        before invoking.
     * @param rf              Number of times the dimensions of {@literal
     *                        inImage} have already been halved relative to the
     *                        full-sized version.
     * @param scaleConstraint Scale constraint.
     * @return                Cropped image, or the input image if the given
     *                        operation is a no-op.
     */
    static BufferedImage crop(final BufferedImage inImage,
                              final Crop crop,
                              final ReductionFactor rf,
                              final ScaleConstraint scaleConstraint) {
        BufferedImage outImage = inImage;

        final Dimension inSize = new Dimension(
                inImage.getWidth(), inImage.getHeight());
        final Rectangle cropRegion = crop.getRectangle(
                inSize, rf, scaleConstraint);

        if (!inSize.equals(cropRegion.size())) {
            final Stopwatch watch = new Stopwatch();

            outImage = inImage.getSubimage(
                    cropRegion.intX(), cropRegion.intY(),
                    cropRegion.intWidth(), cropRegion.intHeight());

            outImage = convertIndexedTo8BitARGB(outImage);

            LOGGER.debug("crop(): cropped {}x{} image to {} in {}",
                    inImage.getWidth(), inImage.getHeight(), crop, watch);
        }
        return outImage;
    }

    /**
     * @param overlay
     * @return Overlay image.
     */
    static BufferedImage getOverlayImage(ImageOverlay overlay)
            throws IOException {
        ImageReader reader = null;
        try (InputStream is = overlay.openStream()) {
            reader = new ImageReaderFactory().newImageReader(is, Format.PNG);
            return reader.read();
        } finally {
            if (reader != null) {
                reader.dispose();
            }
        }
    }

    /**
     * @param baseImage    Image to overlay the image onto.
     * @param overlayImage Image to overlay.
     * @param position     Position of the overlaid image.
     * @param inset        Inset in pixels.
     */
    private static void overlayImage(final BufferedImage baseImage,
                                     final BufferedImage overlayImage,
                                     final Position position,
                                     final int inset) {
        if (overlayImage != null) {
            final Stopwatch watch = new Stopwatch();

            final Graphics2D g2d = baseImage.createGraphics();
            g2d.setRenderingHint(RenderingHints.KEY_RENDERING,
                    RenderingHints.VALUE_RENDER_QUALITY);
            g2d.setRenderingHint(RenderingHints.KEY_ANTIALIASING,
                    RenderingHints.VALUE_ANTIALIAS_ON);
            g2d.drawImage(baseImage, 0, 0, null);

            if (Position.REPEAT.equals(position)) {
                int startX = Math.round(baseImage.getWidth() / 2f);
                int startY = Math.round(baseImage.getHeight() / 2f);
                while (startX >= 0) {
                    startX -= overlayImage.getWidth();
                }
                while (startY >= 0) {
                    startY -= overlayImage.getHeight();
                }
                for (int x = startX; x < baseImage.getWidth(); x += overlayImage.getWidth()) {
                    for (int y = startY; y < baseImage.getHeight(); y += overlayImage.getHeight()) {
                        g2d.drawImage(overlayImage, x, y, null);
                    }
                }
            } else {
                int overlayX, overlayY;
                switch (position) {
                    case TOP_LEFT:
                        overlayX = inset;
                        overlayY = inset;
                        break;
                    case TOP_RIGHT:
                        overlayX = baseImage.getWidth() -
                                overlayImage.getWidth() - inset;
                        overlayY = inset;
                        break;
                    case BOTTOM_LEFT:
                        overlayX = inset;
                        overlayY = baseImage.getHeight() -
                                overlayImage.getHeight() - inset;
                        break;
                    // case BOTTOM_RIGHT: will be handled in default:
                    case TOP_CENTER:
                        overlayX = (baseImage.getWidth() -
                                overlayImage.getWidth()) / 2;
                        overlayY = inset;
                        break;
                    case BOTTOM_CENTER:
                        overlayX = (baseImage.getWidth() -
                                overlayImage.getWidth()) / 2;
                        overlayY = baseImage.getHeight() -
                                overlayImage.getHeight() - inset;
                        break;
                    case LEFT_CENTER:
                        overlayX = inset;
                        overlayY = (baseImage.getHeight() -
                                overlayImage.getHeight()) / 2;
                        break;
                    case RIGHT_CENTER:
                        overlayX = baseImage.getWidth() -
                                overlayImage.getWidth() - inset;
                        overlayY = (baseImage.getHeight() -
                                overlayImage.getHeight()) / 2;
                        break;
                    case CENTER:
                        overlayX = (baseImage.getWidth() -
                                overlayImage.getWidth()) / 2;
                        overlayY = (baseImage.getHeight() -
                                overlayImage.getHeight()) / 2;
                        break;
                    default: // bottom right
                        overlayX = baseImage.getWidth() -
                                overlayImage.getWidth() - inset;
                        overlayY = baseImage.getHeight() -
                                overlayImage.getHeight() - inset;
                        break;
                }
                g2d.drawImage(overlayImage, overlayX, overlayY, null);
            }
            g2d.dispose();

            LOGGER.debug("overlayImage() executed in {}", watch);
        }
    }

    /**
     * Overlays a string onto an image.
     *
     * @param baseImage Image to overlay the string onto.
     * @param overlay   String to overlay onto the image.
     */
    private static void overlayString(final BufferedImage baseImage,
                                      final StringOverlay overlay) {
        if (overlay.hasEffect()) {
            final Stopwatch watch = new Stopwatch();

            final Graphics2D g2d = baseImage.createGraphics();
            g2d.setRenderingHint(RenderingHints.KEY_ANTIALIASING,
                    RenderingHints.VALUE_ANTIALIAS_ON);
            g2d.setRenderingHint(RenderingHints.KEY_TEXT_ANTIALIASING,
                    RenderingHints.VALUE_TEXT_ANTIALIAS_GASP);
            g2d.setRenderingHint(RenderingHints.KEY_FRACTIONALMETRICS,
                    RenderingHints.VALUE_FRACTIONALMETRICS_ON);
            g2d.setRenderingHint(RenderingHints.KEY_STROKE_CONTROL,
                    RenderingHints.VALUE_STROKE_PURE);
            g2d.setRenderingHint(RenderingHints.KEY_RENDERING,
                    RenderingHints.VALUE_RENDER_QUALITY);

            // Graphics2D.drawString() does not understand newlines. Each line
            // has to be drawn separately.
            Font font = overlay.getFont();
            float fontSize = font.getSize();
            final int inset = overlay.getInset();
            final String[] lines = StringUtils.split(overlay.getString(), "\n");
            final int padding = getBoxPadding(overlay);
            int lineHeight;
            int totalHeight;
            int[] lineWidths;
            int maxLineWidth;
            boolean fits = false;

            // Starting at the initial font size, loop through smaller sizes
            // down to the minimum in order to find the largest that will fit
            // entirely within the image.
            while (true) {
                maxLineWidth = 0;
                g2d.setFont(font);
                final FontMetrics fm = g2d.getFontMetrics();
                lineHeight = fm.getHeight();
                totalHeight = lineHeight * lines.length;
                // Find the max line width.
                lineWidths = new int[lines.length];
                for (int i = 0; i < lines.length; i++) {
                    lineWidths[i] = fm.stringWidth(lines[i]);
                    if (lineWidths[i] > maxLineWidth) {
                        maxLineWidth = lineWidths[i];
                    }
                }

                // Will the overlay fit inside the image?
                if (maxLineWidth + (inset * 2) + (padding * 2) <= baseImage.getWidth() &&
                        totalHeight + (inset * 2) + (padding * 2) <= baseImage.getHeight()) {
                    fits = true;
                    break;
                } else {
                    if (fontSize - 1 >= overlay.getMinSize()) {
                        fontSize -= 1;
                        font = font.deriveFont(fontSize);
                    } else {
                        break;
                    }
                }
            }

            if (fits) {
                LOGGER.debug("overlayString(): using {}-point font ({} min; {} max)",
                        fontSize, overlay.getMinSize(),
                        overlay.getFont().getSize());

                g2d.drawImage(baseImage, 0, 0, null);

                final Rectangle bgBox = getBoundingBox(overlay, inset,
                        lineWidths, lineHeight,
                        new Dimension(baseImage.getWidth(), baseImage.getHeight()));

                // Draw the background, if it is not transparent.
                if (overlay.getBackgroundColor().getAlpha() > 0) {
                    g2d.setPaint(overlay.getBackgroundColor().toColor());
                    g2d.fillRect(bgBox.intX(), bgBox.intY(),
                            bgBox.intWidth(), bgBox.intHeight());
                }

                // Draw each line individually.
                for (int i = 0; i < lines.length; i++) {
                    double x, y;
                    switch (overlay.getPosition()) {
                        case TOP_LEFT:
                            x = bgBox.x() + padding;
                            y = bgBox.y() + lineHeight * i + padding;
                            break;
                        case TOP_RIGHT:
                            x = bgBox.x() + maxLineWidth - lineWidths[i] + padding;
                            y = bgBox.y() + lineHeight * i + padding;
                            break;
                        case BOTTOM_LEFT:
                            x = bgBox.x() + padding;
                            y = bgBox.y() + lineHeight * i + padding;
                            break;
                        // case BOTTOM_RIGHT: will be handled in default:
                        case TOP_CENTER:
                            x = bgBox.x() + (bgBox.width() - lineWidths[i]) / 2.0;
                            y = bgBox.y() + lineHeight * i + padding;
                            break;
                        case BOTTOM_CENTER:
                            x = bgBox.x() + (bgBox.width() - lineWidths[i]) / 2.0;
                            y = bgBox.y() + lineHeight * i + padding;
                            break;
                        case LEFT_CENTER:
                            x = bgBox.x() + padding;
                            y = bgBox.y() + lineHeight * i + padding;
                            break;
                        case RIGHT_CENTER:
                            x = bgBox.x() + maxLineWidth - lineWidths[i] + padding;
                            y = bgBox.y() + lineHeight * i + padding;
                            break;
                        case CENTER:
                            x = bgBox.x() + (bgBox.width() - lineWidths[i]) / 2.0;
                            y = bgBox.y() + lineHeight * i + padding;
                            break;
                        default: // bottom right
                            x = bgBox.x() + maxLineWidth - lineWidths[i] + padding;
                            y = bgBox.y() + lineHeight * i + padding;
                            break;
                    }

                    // This is arbitrary fudge, but it seems to work OK.
                    y += lineHeight * 0.73;

                    // Draw the text outline.
                    if (overlay.getStrokeWidth() > 0.001) {
                        final FontRenderContext frc = g2d.getFontRenderContext();
                        final GlyphVector gv = font.createGlyphVector(frc, lines[i]);
                        final Shape shape = gv.getOutline(Math.round(x), Math.round(y));
                        g2d.setStroke(new BasicStroke(overlay.getStrokeWidth()));
                        g2d.setPaint(overlay.getStrokeColor().toColor());
                        g2d.draw(shape);
                    }

                    // Draw the string.
                    g2d.setPaint(overlay.getColor().toColor());
                    g2d.drawString(lines[i], Math.round(x), Math.round(y));
                }
                LOGGER.debug("overlayString() executed in {}", watch);
            } else {
                LOGGER.debug("overlayString(): {}-point ({}x{}) text won't fit in {}x{} image",
                        fontSize,
                        maxLineWidth + inset,
                        totalHeight + inset,
                        baseImage.getWidth(),
                        baseImage.getHeight());
            }
            g2d.dispose();
        }
    }

    private static Rectangle getBoundingBox(final StringOverlay overlay,
                                            final int inset,
                                            final int[] lineWidths,
                                            final int lineHeight,
                                            final Dimension imageSize) {
        // If the overlay background is visible, add some padding between the
        // text and the margin.
        final int padding = getBoxPadding(overlay);
        final double boxWidth = NumberUtils.max(lineWidths) + padding * 2;
        final double boxHeight = lineHeight * lineWidths.length + padding * 2;
        double boxX, boxY;
        switch (overlay.getPosition()) {
            case TOP_LEFT:
                boxX = inset;
                boxY = inset;
                break;
            case TOP_CENTER:
                boxX = (imageSize.width() - boxWidth) / 2.0;
                boxY = inset;
                break;
            case TOP_RIGHT:
                boxX = imageSize.width() - boxWidth - inset - padding;
                boxY = inset;
                break;
            case LEFT_CENTER:
                boxX = inset;
                boxY = (imageSize.height() - boxHeight) / 2.0;
                break;
            case RIGHT_CENTER:
                boxX = imageSize.width() - boxWidth - inset - padding;
                boxY = (imageSize.height() - boxHeight) / 2.0;
                break;
            case CENTER:
                boxX = (imageSize.width() - boxWidth) / 2.0;
                boxY = (imageSize.height() - boxHeight) / 2.0;
                break;
            case BOTTOM_LEFT:
                boxX = inset;
                boxY = imageSize.height() - boxHeight - inset - padding;
                break;
            // case BOTTOM_RIGHT: will be handled in default:
            case BOTTOM_CENTER:
                boxX = (imageSize.width() - boxWidth) / 2.0;
                boxY = imageSize.height() - boxHeight - inset - padding;
                break;
            default: // bottom right
                boxX = imageSize.width() - boxWidth - inset - padding;
                boxY = imageSize.height() - boxHeight - inset - padding;
                break;
        }
        return new Rectangle(boxX, boxY, boxWidth, boxHeight);
    }

    private static int getBoxPadding(StringOverlay overlay) {
        return (overlay.getBackgroundColor().getAlpha() > 0) ? 5 : 0;
    }

    /**
     * @param colorModel Color model of the new image.
     * @param width      Width of the new image.
     * @param height     Height of the new image.
     * @param forceAlpha Whether the resulting image should definitely have
     *                   alpha.
     * @return           New image with the given color model and dimensions.
     */
    private static BufferedImage newImage(ColorModel colorModel,
                                          final int width,
                                          final int height,
                                          final boolean forceAlpha) {
        final boolean isAlphaPremultiplied = colorModel.isAlphaPremultiplied();

        // Manually create a compatible ColorModel respecting forceAlpha.
        if (colorModel instanceof ComponentColorModel) {
            int[] componentSizes = colorModel.getComponentSize();
            // If the array does not contain an alpha element but we need it,
            // add it.
            if (!colorModel.hasAlpha() && forceAlpha) {
                int[] tmp = new int[componentSizes.length + 1];
                System.arraycopy(componentSizes, 0, tmp, 0, componentSizes.length);
                tmp[tmp.length - 1] = tmp[0];
                componentSizes = tmp;
            }
            colorModel = new ComponentColorModel(colorModel.getColorSpace(),
                    componentSizes, forceAlpha, isAlphaPremultiplied,
                    colorModel.getTransparency(), colorModel.getTransferType());
        }

        WritableRaster raster =
                colorModel.createCompatibleWritableRaster(width, height);
        return new BufferedImage(colorModel, raster, isAlphaPremultiplied, null);
    }

    /**
     * Reduces an image's sample/component size to 8 bits if greater. This
     * involves copying it into a new {@link BufferedImage}, which is expensive.
     *
     * @param inImage Image to reduce.
     * @return        Reduced image, or the input image if it already is 8 bits
     *                or less.
     */
    static BufferedImage reduceTo8Bits(final BufferedImage inImage) {
        BufferedImage outImage = inImage;
        final ColorModel inColorModel = inImage.getColorModel();

        if (inColorModel.getComponentSize(0) > 8) {
            final Stopwatch watch = new Stopwatch();

            int type;
            if (inColorModel.getNumComponents() > 1) {
                type = inColorModel.hasAlpha() ?
                        BufferedImage.TYPE_INT_ARGB : BufferedImage.TYPE_INT_RGB;
            } else {
                type = BufferedImage.TYPE_BYTE_GRAY;
            }

            outImage = new BufferedImage(
                    inImage.getWidth(), inImage.getHeight(), type);
            final ColorConvertOp op = new ColorConvertOp(
                    inColorModel.getColorSpace(),
                    outImage.getColorModel().getColorSpace(), null);
            outImage.createGraphics().drawImage(inImage, op, 0, 0);
            LOGGER.debug("reduceTo8Bits(): converted in {}", watch);
        }
        return outImage;
    }

    /**
     * Removes alpha from an image. Transparent regions will be blended with an
     * undefined color. This involves copying the given image into a new
     * {@link BufferedImage}, which is expensive.
     *
     * @param inImage Image to remove the alpha channel from.
     * @return        Alpha-flattened image, or the input image if it has no
     *                alpha.
     */
    public static BufferedImage removeAlpha(final BufferedImage inImage) {
        return removeAlpha(inImage, null);
    }

    /**
     * Removes alpha from an image, blending transparent regions with the given
     * color. This involves copying the given image into a new {@link
     * BufferedImage}, which is expensive.
     *
     * @param inImage Image to remove the alpha channel from.
     * @return        Alpha-flattened image, or the input image if it has no
     *                alpha.
     */
    public static BufferedImage removeAlpha(final BufferedImage inImage,
                                            final Color bgColor) {
        BufferedImage outImage = inImage;

        if (inImage.getColorModel().hasAlpha()) {
            final Stopwatch watch = new Stopwatch();
            int newType;
            switch (inImage.getType()) {
                case BufferedImage.TYPE_4BYTE_ABGR:
                    newType = BufferedImage.TYPE_INT_BGR;
                    break;
                default:
                    newType = BufferedImage.TYPE_INT_RGB;
                    break;
            }
            outImage = new BufferedImage(inImage.getWidth(),
                    inImage.getHeight(), newType);
            Graphics2D g = outImage.createGraphics();

            if (bgColor != null) {
                g.setBackground(bgColor.toColor());
                g.clearRect(0, 0, inImage.getWidth(), inImage.getHeight());
            }

            g.drawImage(inImage, 0, 0, null);
            g.dispose();
            LOGGER.debug("removeAlpha(): executed in {}", watch);
        }
        return outImage;
    }

    /**
     * Alternative to {@link #rotate(BufferedImage, Rotate)} for orientations
     * other than {@link Orientation#ROTATE_0} when there is no
     * {@link Rotate} operation present.
     *
     * @param inImage     Image to rotate.
     * @param orientation Orientation.
     * @return            Rotated image, or the input image if the given
     *                    orientation is a no-op.
     */
    static BufferedImage rotate(final BufferedImage inImage,
                                final Orientation orientation) {
        return rotate(inImage, new Rotate(orientation.getDegrees()));
    }

    /**
     * @param inImage Image to rotate.
     * @param rotate  Rotate operation.
     * @return        Rotated image, or the input image if the given rotation
     *                is a no-op.
     */
    static BufferedImage rotate(final BufferedImage inImage,
                                final Rotate rotate) {
        BufferedImage outImage = inImage;
        if (rotate.hasEffect()) {
            final Stopwatch watch = new Stopwatch();
            final double radians = Math.toRadians(rotate.getDegrees());
            final int sourceWidth = inImage.getWidth();
            final int sourceHeight = inImage.getHeight();
            final int canvasWidth = (int) Math.round(Math.abs(sourceWidth *
                    Math.cos(radians)) + Math.abs(sourceHeight *
                    Math.sin(radians)));
            final int canvasHeight = (int) Math.round(Math.abs(sourceHeight *
                    Math.cos(radians)) + Math.abs(sourceWidth *
                    Math.sin(radians)));

            // note: operations happen in reverse order of declaration
            AffineTransform tx = new AffineTransform();
            // 3. translate the image to the center of the "canvas"
            tx.translate(canvasWidth / 2f, canvasHeight / 2f);
            // 2. rotate it
            tx.rotate(radians);
            // 1. translate the image so that it is rotated about the center
            tx.translate(-sourceWidth / 2f, -sourceHeight / 2f);

            switch (inImage.getType()) {
                case BufferedImage.TYPE_CUSTOM:
                    outImage = newImage(inImage.getColorModel(),
                            canvasWidth, canvasHeight, true);
                    break;
                case BufferedImage.TYPE_BYTE_BINARY:
                    outImage = new BufferedImage(
                            canvasWidth, canvasHeight,
                            BufferedImage.TYPE_INT_ARGB);
                    break;
                case BufferedImage.TYPE_USHORT_GRAY:
                    outImage = newImage(inImage.getColorModel(),
                            canvasWidth, canvasHeight, true);
                    break;
                default:
                    outImage = new BufferedImage(
                            canvasWidth, canvasHeight,
                            BufferedImage.TYPE_INT_ARGB);
                    break;
            }

            final Graphics2D g2d = outImage.createGraphics();
            g2d.setRenderingHint(RenderingHints.KEY_RENDERING,
                    RenderingHints.VALUE_RENDER_QUALITY);
            g2d.setRenderingHint(RenderingHints.KEY_ANTIALIASING,
                    RenderingHints.VALUE_ANTIALIAS_ON);
            g2d.setRenderingHint(RenderingHints.KEY_INTERPOLATION,
                    RenderingHints.VALUE_INTERPOLATION_BILINEAR);

            g2d.drawImage(inImage, tx, null);
            LOGGER.debug("rotate() executed in {}", watch);
        }
        return outImage;
    }

    /**
     * <p>Scales an image, taking an already-applied reduction factor into
     * account. In other words, the dimensions of the input image have already
     * been halved {@link ReductionFactor#factor} times but the given scale is
     * relative to the full-sized image.</p>
     *
     * <p>If one or both target dimensions would end up being less than three
     * pixels, an empty image (with the correct dimensions) will be
     * returned.</p>
     *
     * @param inImage         Image to scale.
     * @param scale           Requested size ignoring any reduction factor. If
     *                        no resample filter is set, a default will be
     *                        used. {@link
     *                        Operation#hasEffect(Dimension, OperationList)}
     *                        should be called before invoking.
     * @param scaleConstraint Scale constraint.
     * @param reductionFactor Reduction factor that has already been applied to
     *                        {@literal inImage}.
     * @return                Scaled image, or the input image if the given
     *                        arguments would result in a no-op.
     */
    static BufferedImage scale(final BufferedImage inImage,
                               final Scale scale,
                               final ScaleConstraint scaleConstraint,
                               final ReductionFactor reductionFactor) {
        /*
        This method uses resampling code derived from
        com.mortennobel.imagescaling (see
        https://blog.nobel-joergensen.com/2008/12/20/downscaling-images-in-java/)
        as an alternative to the resampling available in Graphics2D.
        While the performance of Graphics2D.drawImage() is OK, the quality,
        even using RenderingHints.VALUE_INTERPOLATION_BILINEAR, is horrible.
        BufferedImage.getScaledInstance() is the opposite: great quality but
        very slow.

        Subjective quality of downscale from 2288x1520 to 200x200:
        Lanczos3 > Box > Bicubic > Mitchell > Triangle > Bell > Hermite >
            BSpline > Graphics2D

        Approximate time-to-complete of same (milliseconds, 2.3GHz i7):
        Triangle: 19
        Box: 20
        Hermite: 24
        Bicubic: 25
        Mitchell: 30
        BSpline: 53
        Graphics2D: 70
        Bell: 145
        Lanczos3: 238

        Subjective quality of upscale from 2288x1520 to 3000x3000:
        Lanczos3 > Bicubic > Mitchell > Graphics2D = Triangle = Hermite >
            Bell > BSpline > Box

        Approximate time-to-complete of same (milliseconds, 2.3GHz i7):
        Triangle: 123
        Hermite: 142
        Box: 162
        Bicubic: 206
        Mitchell: 224
        BSpline: 230
        Graphics2D: 268
        Lanczos3: 355
        Bell: 468
        */

        final Dimension sourceSize = new Dimension(
                inImage.getWidth(), inImage.getHeight());
        final Dimension targetSize = scale.getResultingSize(
                sourceSize, reductionFactor, scaleConstraint);

        // ResampleFilter requires both target dimensions to be at least 3
        // pixels. (OpenSeadragon has been known to request smaller.)
        // If one or both are less than that, then given that the result is
        // virtually guaranteed to end up unrecognizable anyway, we will skip
        // the scaling step and return a fake image with the target dimensions.
        // The only alternatives would be to use a different resampler, set a
        // 3x3 floor, or error out.
        BufferedImage scaledImage = inImage;
        if (targetSize.intWidth() >= 3 && targetSize.intHeight() >= 3) {
            if (!targetSize.equals(sourceSize)) {
                final Stopwatch watch = new Stopwatch();

                final ResampleOp resampleOp = new ResampleOp(
                        targetSize.intWidth(), targetSize.intHeight());

                // Try to use the requested resample filter.
                ResampleFilter filter = null;
                if (scale.getFilter() != null) {
                    filter = scale.getFilter().toResampleFilter();
                }
                // No particular filter requested, so select a default.
                if (filter == null) {
                    if (targetSize.width() < sourceSize.width() ||
                            targetSize.height() < sourceSize.height()) {
                        filter = DEFAULT_DOWNSCALE_FILTER.toResampleFilter();
                    } else {
                        filter = DEFAULT_UPSCALE_FILTER.toResampleFilter();
                    }
                }
                resampleOp.setFilter(filter);

                scaledImage = resampleOp.filter(inImage, null);

                LOGGER.debug("scale(): scaled {}x{} image to {}x{} using " +
                                "a {} filter in {}",
                        sourceSize.intWidth(), sourceSize.intHeight(),
                        targetSize.intWidth(), targetSize.intHeight(),
                        filter.getName(), watch);
            }
        } else {
            scaledImage = new BufferedImage(
                    targetSize.intWidth(),
                    targetSize.intHeight(),
                    inImage.getType());
        }
        return scaledImage;
    }

    /**
     * @param inImage Image to sharpen.
     * @param sharpen Sharpen operation.
     * @return        Sharpened image.
     */
    static BufferedImage sharpen(final BufferedImage inImage,
                                 final Sharpen sharpen) {
        BufferedImage sharpenedImage = inImage;
        if (sharpen.hasEffect()) {
            if (inImage.getWidth() > 2 && inImage.getHeight() > 2) {
                final Stopwatch watch = new Stopwatch();

                final ResampleOp resampleOp = new ResampleOp(
                        inImage.getWidth(), inImage.getHeight());
                resampleOp.setUnsharpenMask((float) sharpen.getAmount());
                sharpenedImage = resampleOp.filter(inImage, null);

                LOGGER.debug("sharpen(): sharpened by {} in {}",
                        sharpen.getAmount(), watch);
            } else {
                LOGGER.debug("sharpen(): image must be at least 3 " +
                        "pixels on a side; skipping");
            }
        }
        return sharpenedImage;
    }

    /**
     * <p>Linearly stretches the contrast of an image to occupy the full range
     * of intensities. Histogram gaps will result.</p>
     *
     * <p>Does not work with indexed images.</p>
     *
     * @param image Image to stretch.
     */
    static void stretchContrast(BufferedImage image) {
        if (image.getType() == BufferedImage.TYPE_BYTE_INDEXED) {
            LOGGER.debug("stretchContrast(): can't stretch an indexed image.");
            return;
        }

        // Stretch only if there is at least this difference between
        // minimum and maximum luminance.
        final float threshold = 0.01f;
        final float maxColor =
                (float) Math.pow(2, image.getColorModel().getComponentSize(0));

        final Stopwatch watch = new Stopwatch();
        final int minX = image.getMinX();
        final int minY = image.getMinY();
        final int width = image.getWidth();
        final int height = image.getHeight();
        float lowRgb = maxColor, highRgb = 0;

        // Scan every pixel to find the darkest and brightest.
        for (int x = minX; x < minX + width; x++) {
            for (int y = minY; y < minY + height; y++) {
                final int color = image.getRGB(x, y);
                final int red = (color >>> 16) & 0xFF;
                final int green = (color >>> 8) & 0xFF;
                final int blue = color & 0xFF;
                if (red < lowRgb) {
                    lowRgb = red;
                }
                if (green < lowRgb) {
                    lowRgb = green;
                }
                if (blue < lowRgb) {
                    lowRgb = blue;
                }
                if (red > highRgb) {
                    highRgb = red;
                }
                if (green > highRgb) {
                    highRgb = green;
                }
                if (blue > highRgb) {
                    highRgb = blue;
                }
            }
        }

        if (Math.abs(highRgb - lowRgb) > threshold) {
            for (int x = minX; x < minX + width; x++) {
                for (int y = minY; y < minY + height; y++) {
                    final int color = image.getRGB(x, y);
                    final int red = (color >>> 16) & 0xFF;
                    final int green = (color >>> 8) & 0xFF;
                    final int blue = color & 0xFF;

                    float stretchedRed =
                            Math.abs((red - lowRgb) / (highRgb - lowRgb));
                    if (stretchedRed > 1) {
                        stretchedRed = 1;
                    }
                    float stretchedGreen =
                            Math.abs((green - lowRgb) / (highRgb - lowRgb));
                    if (stretchedGreen > 1) {
                        stretchedGreen = 1;
                    }
                    float stretchedBlue =
                            Math.abs((blue - lowRgb) / (highRgb - lowRgb));
                    if (stretchedBlue > 1) {
                        stretchedBlue = 1;
                    }
                    final java.awt.Color outColor = new java.awt.Color(
                            stretchedRed, stretchedGreen, stretchedBlue);
                    image.setRGB(x, y, outColor.getRGB());
                }
            }
            LOGGER.debug("stretchContrast(): rescaled in {}", watch);
        } else {
            LOGGER.debug("stretchContrast(): not enough contrast to stretch.");
        }
    }

    /**
     * @param inImage        Image to filter.
     * @param colorTransform Operation to apply.
     * @return               Filtered image, or the input image if the given
     *                       operation is a no-op.
     */
    static BufferedImage transformColor(final BufferedImage inImage,
                                        final ColorTransform colorTransform) {
        BufferedImage outImage = inImage;
        final Stopwatch watch = new Stopwatch();

        switch (colorTransform) {
            case GRAY:
                outImage = convertIndexedTo8BitARGB(outImage);
                convertPixelsToGray(outImage);
                break;
            case BITONAL:
                if (inImage.getType() != BufferedImage.TYPE_BYTE_BINARY) {
                    outImage = new BufferedImage(
                            inImage.getWidth(),
                            inImage.getHeight(),
                            BufferedImage.TYPE_BYTE_BINARY);
                }
                if (outImage != inImage) {
                    Graphics2D g2d = outImage.createGraphics();
                    g2d.setRenderingHint(RenderingHints.KEY_RENDERING,
                            RenderingHints.VALUE_RENDER_QUALITY);
                    g2d.drawImage(inImage, 0, 0, null);

                    LOGGER.debug("transformColor(): transformed {}x{} image in {}",
                            inImage.getWidth(), inImage.getHeight(), watch);
                }
                break;
        }
        return outImage;
    }

    /**
     * Converts an image to grayscale in-place.
     */
    private static void convertPixelsToGray(BufferedImage image) {
        for (int y = 0; y < image.getHeight(); y++) {
            for (int x = 0; x < image.getWidth(); x++) {
                int rgb = image.getRGB(x, y);
                int r = (rgb >> 16) & 0xFF;
                int g = (rgb >> 8) & 0xFF;
                int b = (rgb & 0xFF);
                int gray = (r + g + b) / 3;
                int val = (rgb & 0xff000000) | (gray << 16) | (gray << 8) | gray;
                image.setRGB(x, y, val);
            }
        }
    }

    /**
     * @param inImage   Image to transpose.
     * @param transpose Operation to apply.
     * @return          Transposed image.
     */
    static BufferedImage transpose(final BufferedImage inImage,
                                   final Transpose transpose) {
        final Stopwatch watch = new Stopwatch();
        AffineTransform tx = AffineTransform.getScaleInstance(-1, 1);
        switch (transpose) {
            case HORIZONTAL:
                tx.translate(-inImage.getWidth(null), 0);
                break;
            case VERTICAL:
                tx.translate(0, -inImage.getHeight(null));
                break;
        }
        AffineTransformOp op = new AffineTransformOp(tx,
                AffineTransformOp.TYPE_BILINEAR);
        BufferedImage outImage = op.filter(inImage, null);

        LOGGER.debug("transpose(): transposed image in {}", watch);
        return outImage;
    }

    private Java2DUtil() {}

}<|MERGE_RESOLUTION|>--- conflicted
+++ resolved
@@ -140,6 +140,8 @@
      * @param image           Image to redact.
      * @param fullSize        Full pre-crop image size.
      * @param appliedCrop     Crop already applied to {@literal image}.
+     * @param preScale        Two-element array of scale factors already
+     *                        applied to {@literal image}.
      * @param reductionFactor Reduction factor already applied to
      *                        {@literal image}.
      * @param scaleConstraint Scale constraint.
@@ -148,9 +150,10 @@
     static void applyRedactions(final BufferedImage image,
                                 final Dimension fullSize,
                                 final Crop appliedCrop,
+                                final double[] preScale,
                                 final ReductionFactor reductionFactor,
                                 final ScaleConstraint scaleConstraint,
-                                final Set<Redaction> redactions) {
+                                final Set<Redaction> redactions) { // TODO: could this method signature get any worse?
         if (image != null && !redactions.isEmpty()) {
             final Stopwatch watch = new Stopwatch();
 
@@ -160,22 +163,15 @@
             g2d.setColor(java.awt.Color.BLACK);
 
             for (final Redaction redaction : redactions) {
-<<<<<<< HEAD
                 final Rectangle redactionRegion = redaction.getResultingRegion(
-                        imageSize, scaleConstraint, appliedCrop);
+                        fullSize, scaleConstraint, appliedCrop);
                 final double rfScale = reductionFactor.getScale();
                 redactionRegion.setX(redactionRegion.x() * rfScale);
                 redactionRegion.setY(redactionRegion.y() * rfScale);
                 redactionRegion.setWidth(redactionRegion.width() * rfScale);
                 redactionRegion.setHeight(redactionRegion.height() * rfScale);
-=======
-                final Rectangle redactionRegion =
-                        redaction.getResultingRegion(fullSize, appliedCrop);
-                redactionRegion.x *= reductionFactor.getScale();
-                redactionRegion.y *= reductionFactor.getScale();
-                redactionRegion.width *= reductionFactor.getScale();
-                redactionRegion.height *= reductionFactor.getScale();
->>>>>>> 07e2d2dd
+                redactionRegion.scaleX(preScale[0]);
+                redactionRegion.scaleY(preScale[1]);
 
                 if (!redactionRegion.isEmpty()) {
                     LOGGER.debug("applyRedactions(): applying {} at {},{}/{}x{}",
