package edu.illinois.library.cantaloupe.processor;

import edu.illinois.library.cantaloupe.image.Dimension;
import edu.illinois.library.cantaloupe.image.Orientation;
import edu.illinois.library.cantaloupe.image.Rectangle;
import edu.illinois.library.cantaloupe.image.ScaleConstraint;
import edu.illinois.library.cantaloupe.operation.Color;
import edu.illinois.library.cantaloupe.operation.ColorTransform;
import edu.illinois.library.cantaloupe.operation.Crop;
import edu.illinois.library.cantaloupe.image.Format;
import edu.illinois.library.cantaloupe.operation.Operation;
import edu.illinois.library.cantaloupe.operation.OperationList;
import edu.illinois.library.cantaloupe.operation.ReductionFactor;
import edu.illinois.library.cantaloupe.operation.Sharpen;
import edu.illinois.library.cantaloupe.operation.redaction.Redaction;
import edu.illinois.library.cantaloupe.operation.overlay.ImageOverlay;
import edu.illinois.library.cantaloupe.operation.overlay.Position;
import edu.illinois.library.cantaloupe.operation.Rotate;
import edu.illinois.library.cantaloupe.operation.Scale;
import edu.illinois.library.cantaloupe.operation.Transpose;
import edu.illinois.library.cantaloupe.operation.overlay.StringOverlay;
import edu.illinois.library.cantaloupe.operation.overlay.Overlay;
import edu.illinois.library.cantaloupe.processor.codec.ImageReader;
import edu.illinois.library.cantaloupe.processor.codec.ImageReaderFactory;
import edu.illinois.library.cantaloupe.processor.resample.ResampleFilter;
import edu.illinois.library.cantaloupe.processor.resample.ResampleOp;
import edu.illinois.library.cantaloupe.util.Stopwatch;
import org.apache.commons.lang3.StringUtils;
import org.apache.commons.lang3.math.NumberUtils;
import org.slf4j.Logger;
import org.slf4j.LoggerFactory;

import java.awt.BasicStroke;
import java.awt.Font;
import java.awt.FontMetrics;
import java.awt.Graphics2D;
import java.awt.RenderingHints;
import java.awt.Shape;
import java.awt.font.FontRenderContext;
import java.awt.font.GlyphVector;
import java.awt.geom.AffineTransform;
import java.awt.image.AffineTransformOp;
import java.awt.image.BufferedImage;
import java.awt.image.ColorConvertOp;
import java.awt.image.ColorModel;
import java.awt.image.ComponentColorModel;
import java.awt.image.WritableRaster;
import java.io.IOException;
import java.io.InputStream;
import java.util.Set;

/**
 * <p>Collection of methods for operating on {@link BufferedImage}s.</p>
 *
 * <h1>{@link BufferedImage} Cliff's Notes</h1>
 *
 * <p>{@link BufferedImage}s can have a variety of different internal data
 * layouts that are partially dictated by their {@link BufferedImage#getType()
 * type}, which corresponds to <em>display hardware</em>, not necessarily
 * source image data. All of the standard types are limited to 8 bits per
 * sample; larger sample sizes require {@link BufferedImage#TYPE_CUSTOM}.
 * Unfortunately, whereas operations on many of the standard types (by e.g.
 * {@link Graphics2D}) tend to be well-optimized, that doesn't carry over to
 * {@link BufferedImage#TYPE_CUSTOM} and so most operations on images of this
 * type are relatively slow.</p>
 *
 * <h1>{@link BufferedImage} Type Cheat Sheet</h1>
 *
 * <dl>
 *     <dt>Color (non-indexed)</dt>
 *     <dd>
 *         <dl>
 *             <dt>&le;8 bits</dt>
 *             <dd>
 *                 <dl>
 *                     <dt>Alpha</dt>
 *                     <dd>{@link BufferedImage#TYPE_4BYTE_ABGR},
 *                     {@link BufferedImage#TYPE_INT_ARGB}</dd>
 *                     <dt>No Alpha</dt>
 *                     <dd>{@link BufferedImage#TYPE_3BYTE_BGR},
 *                     {@link BufferedImage#TYPE_INT_RGB},
 *                     {@link BufferedImage#TYPE_INT_BGR}</dd>
 *                 </dl>
 *             </dd>
 *             <dt>&gt;8 bits</dt>
 *             <dd>{@link BufferedImage#TYPE_CUSTOM}</dd>
 *         </dl>
 *     </dd>
 *     <dt>Gray</dt>
 *     <dd>
 *         <dl>
 *             <dt>&le;8 bits</dt>
 *             <dd>
 *                 <dl>
 *                     <dt>Alpha</dt>
 *                     <dd>{@link BufferedImage#TYPE_CUSTOM}</dd>
 *                     <dt>No Alpha</dt>
 *                     <dd>{@link BufferedImage#TYPE_BYTE_GRAY}</dd>
 *                 </dl>
 *             </dd>
 *             <dt>&gt;8 bits</dt>
 *             <dd>
 *                 <dl>
 *                     <dt>Alpha</dt>
 *                     <dd>{@link BufferedImage#TYPE_CUSTOM}</dd>
 *                     <dt>No Alpha</dt>
 *                     <dd>{@link BufferedImage#TYPE_USHORT_GRAY}</dd>
 *                 </dl>
 *             </dd>
 *         </dl>
 *     </dd>
 *     <dt>Bitonal</dt>
 *     <dd>{@link BufferedImage#TYPE_BYTE_BINARY}</dd>
 *     <dt>Indexed</dt>
 *     <dd>{@link BufferedImage#TYPE_BYTE_INDEXED}</dd>
 * </dl>
 */
public final class Java2DUtil {

    private static final Logger LOGGER =
            LoggerFactory.getLogger(Java2DUtil.class);

    /**
     * See the inline documentation in {@link #scale} for a rationale for
     * choosing this.
     */
    private static final Scale.Filter DEFAULT_DOWNSCALE_FILTER =
            Scale.Filter.BOX;

    /**
     * See the inline documentation in {@link #scale} for a rationale for
     * choosing this.
     */
    private static final Scale.Filter DEFAULT_UPSCALE_FILTER =
            Scale.Filter.BICUBIC;

    /**
     * Redacts regions from the given image.
     *
     * @param image           Image to redact.
     * @param fullSize        Full pre-crop image size.
     * @param appliedCrop     Crop already applied to {@literal image}.
     * @param preScale        Two-element array of scale factors already
     *                        applied to {@literal image}.
     * @param reductionFactor Reduction factor already applied to
     *                        {@literal image}.
     * @param scaleConstraint Scale constraint.
     * @param redactions      Regions of the image to redact.
     */
    static void applyRedactions(final BufferedImage image,
                                final Dimension fullSize,
                                final Crop appliedCrop,
                                final double[] preScale,
                                final ReductionFactor reductionFactor,
                                final ScaleConstraint scaleConstraint,
                                final Set<Redaction> redactions) { // TODO: could this method signature get any worse?
        if (image != null && !redactions.isEmpty()) {
            final Stopwatch watch = new Stopwatch();

            final Graphics2D g2d = image.createGraphics();
            g2d.setRenderingHint(RenderingHints.KEY_RENDERING,
                    RenderingHints.VALUE_RENDER_QUALITY);
            g2d.setColor(java.awt.Color.BLACK);

            for (final Redaction redaction : redactions) {
                final Rectangle redactionRegion = redaction.getResultingRegion(
                        fullSize, scaleConstraint, appliedCrop);
                final double rfScale = reductionFactor.getScale();
                redactionRegion.setX(redactionRegion.x() * rfScale);
                redactionRegion.setY(redactionRegion.y() * rfScale);
                redactionRegion.setWidth(redactionRegion.width() * rfScale);
                redactionRegion.setHeight(redactionRegion.height() * rfScale);
                redactionRegion.scaleX(preScale[0]);
                redactionRegion.scaleY(preScale[1]);

                if (!redactionRegion.isEmpty()) {
                    LOGGER.debug("applyRedactions(): applying {} at {},{}/{}x{}",
                            redaction,
                            redactionRegion.intX(),
                            redactionRegion.intY(),
                            redactionRegion.intWidth(),
                            redactionRegion.intHeight());
                    g2d.fill(redactionRegion.toAWTRectangle());
                } else {
                    LOGGER.debug("applyRedactions(): {} is outside crop area; skipping",
                            redaction);
                }
            }
            g2d.dispose();
            LOGGER.debug("applyRedactions() executed in {}", watch);
        }
    }

    /**
     * Applies the given overlay to the given image. The overlay may be a
     * {@link StringOverlay string} or an {@link ImageOverlay image}.
     *
     * @param baseImage Image to apply the overlay on top of.
     * @param overlay   Overlay to apply to the base image.
     */
    static void applyOverlay(final BufferedImage baseImage,
                             final Overlay overlay) {
        if (overlay instanceof ImageOverlay) {
            BufferedImage overlayImage = getOverlayImage((ImageOverlay) overlay);
            if (overlayImage != null) {
                overlayImage(baseImage, overlayImage,
                        overlay.getPosition(), overlay.getInset());
            }
        } else if (overlay instanceof StringOverlay) {
            overlayString(baseImage, (StringOverlay) overlay);
        }
    }

    /**
     * @param inImage Image to convert.
     * @return New image of type {@link BufferedImage#TYPE_INT_ARGB}, or the
     *         input image if it is not indexed.
     */
    static BufferedImage convertIndexedTo8BitARGB(BufferedImage inImage) {
        BufferedImage outImage = inImage;
        if (inImage.getType() == BufferedImage.TYPE_BYTE_INDEXED) {
            final Stopwatch watch = new Stopwatch();

            outImage = new BufferedImage(
                    inImage.getWidth(), inImage.getHeight(),
                    BufferedImage.TYPE_INT_ARGB);
            Graphics2D g2d = outImage.createGraphics();
            g2d.drawImage(inImage, 0, 0, null);
            g2d.dispose();

            LOGGER.debug("convertIndexedTo8BitARGB(): converted in {}", watch);
        }
        return outImage;
    }

    /**
     * <p>Crops the given image taking into account a reduction factor
     * ({@literal reductionFactor}). In other words, the dimensions of the
     * input image have already been halved {@literal reductionFactor} times
     * but the given region is relative to the full-sized image.</p>
     *
     * <p>N.B.: This method should only be invoked if {@link
     * Crop#hasEffect(Dimension, OperationList)} returns {@literal true}.</p>
     *
     * @param inImage         Image to crop.
     * @param crop            Crop operation. Clients should call {@link
     *                        Operation#hasEffect(Dimension, OperationList)}
     *                        before invoking.
     * @param rf              Number of times the dimensions of {@literal
     *                        inImage} have already been halved relative to the
     *                        full-sized version.
     * @param scaleConstraint Scale constraint.
     * @return                Cropped image, or the input image if the given
     *                        operation is a no-op.
     */
    static BufferedImage crop(final BufferedImage inImage,
                              final Crop crop,
                              final ReductionFactor rf,
                              final ScaleConstraint scaleConstraint) {
        BufferedImage outImage = inImage;

        final Dimension inSize = new Dimension(
                inImage.getWidth(), inImage.getHeight());
        final Rectangle cropRegion = crop.getRectangle(
                inSize, rf, scaleConstraint);

        if (!inSize.equals(cropRegion.size())) {
            final Stopwatch watch = new Stopwatch();

            outImage = inImage.getSubimage(
                    cropRegion.intX(), cropRegion.intY(),
                    cropRegion.intWidth(), cropRegion.intHeight());

            outImage = convertIndexedTo8BitARGB(outImage);

            LOGGER.debug("crop(): cropped {}x{} image to {} in {}",
                    inImage.getWidth(), inImage.getHeight(), crop, watch);
        }
        return outImage;
    }

    /**
     * @param overlay
     * @return Overlay image.
     */
    static BufferedImage getOverlayImage(ImageOverlay overlay) {
        ImageReader reader = null;
        try (InputStream is = overlay.openStream()) {
            reader = new ImageReaderFactory().newImageReader(is, Format.PNG);
            return reader.read();
        } catch (IOException e) {
            LOGGER.warn("{} (skipping overlay)", e.getMessage());
        } finally {
            if (reader != null) {
                reader.dispose();
            }
        }
        return null;
    }

    /**
     * @param baseImage    Image to overlay the image onto.
     * @param overlayImage Image to overlay.
     * @param position     Position of the overlaid image.
     * @param inset        Inset in pixels.
     */
    private static void overlayImage(final BufferedImage baseImage,
                                     final BufferedImage overlayImage,
                                     final Position position,
                                     final int inset) {
        if (overlayImage != null) {
            final Stopwatch watch = new Stopwatch();

            final Graphics2D g2d = baseImage.createGraphics();
            g2d.setRenderingHint(RenderingHints.KEY_RENDERING,
                    RenderingHints.VALUE_RENDER_QUALITY);
            g2d.setRenderingHint(RenderingHints.KEY_ANTIALIASING,
                    RenderingHints.VALUE_ANTIALIAS_ON);
            g2d.drawImage(baseImage, 0, 0, null);

            if (Position.REPEAT.equals(position)) {
                int startX = Math.round(baseImage.getWidth() / 2f);
                int startY = Math.round(baseImage.getHeight() / 2f);
                while (startX >= 0) {
                    startX -= overlayImage.getWidth();
                }
                while (startY >= 0) {
                    startY -= overlayImage.getHeight();
                }
                for (int x = startX; x < baseImage.getWidth(); x += overlayImage.getWidth()) {
                    for (int y = startY; y < baseImage.getHeight(); y += overlayImage.getHeight()) {
                        g2d.drawImage(overlayImage, x, y, null);
                    }
                }
            } else {
                int overlayX, overlayY;
                switch (position) {
                    case TOP_LEFT:
                        overlayX = inset;
                        overlayY = inset;
                        break;
                    case TOP_RIGHT:
                        overlayX = baseImage.getWidth() -
                                overlayImage.getWidth() - inset;
                        overlayY = inset;
                        break;
                    case BOTTOM_LEFT:
                        overlayX = inset;
                        overlayY = baseImage.getHeight() -
                                overlayImage.getHeight() - inset;
                        break;
                    // case BOTTOM_RIGHT: will be handled in default:
                    case TOP_CENTER:
                        overlayX = (baseImage.getWidth() -
                                overlayImage.getWidth()) / 2;
                        overlayY = inset;
                        break;
                    case BOTTOM_CENTER:
                        overlayX = (baseImage.getWidth() -
                                overlayImage.getWidth()) / 2;
                        overlayY = baseImage.getHeight() -
                                overlayImage.getHeight() - inset;
                        break;
                    case LEFT_CENTER:
                        overlayX = inset;
                        overlayY = (baseImage.getHeight() -
                                overlayImage.getHeight()) / 2;
                        break;
                    case RIGHT_CENTER:
                        overlayX = baseImage.getWidth() -
                                overlayImage.getWidth() - inset;
                        overlayY = (baseImage.getHeight() -
                                overlayImage.getHeight()) / 2;
                        break;
                    case CENTER:
                        overlayX = (baseImage.getWidth() -
                                overlayImage.getWidth()) / 2;
                        overlayY = (baseImage.getHeight() -
                                overlayImage.getHeight()) / 2;
                        break;
                    default: // bottom right
                        overlayX = baseImage.getWidth() -
                                overlayImage.getWidth() - inset;
                        overlayY = baseImage.getHeight() -
                                overlayImage.getHeight() - inset;
                        break;
                }
                g2d.drawImage(overlayImage, overlayX, overlayY, null);
            }
            g2d.dispose();

            LOGGER.debug("overlayImage() executed in {}", watch);
        }
    }

    /**
     * Overlays a string onto an image.
     *
     * @param baseImage Image to overlay the string onto.
     * @param overlay   String to overlay onto the image.
     */
    private static void overlayString(final BufferedImage baseImage,
                                      final StringOverlay overlay) {
        if (overlay.hasEffect()) {
            final Stopwatch watch = new Stopwatch();

            final Graphics2D g2d = baseImage.createGraphics();
            g2d.setRenderingHint(RenderingHints.KEY_ANTIALIASING,
                    RenderingHints.VALUE_ANTIALIAS_ON);
            g2d.setRenderingHint(RenderingHints.KEY_TEXT_ANTIALIASING,
                    RenderingHints.VALUE_TEXT_ANTIALIAS_GASP);
            g2d.setRenderingHint(RenderingHints.KEY_FRACTIONALMETRICS,
                    RenderingHints.VALUE_FRACTIONALMETRICS_ON);
            g2d.setRenderingHint(RenderingHints.KEY_STROKE_CONTROL,
                    RenderingHints.VALUE_STROKE_PURE);
            g2d.setRenderingHint(RenderingHints.KEY_RENDERING,
                    RenderingHints.VALUE_RENDER_QUALITY);

            // Graphics2D.drawString() does not understand newlines. Each line
            // has to be drawn separately.
            Font font = overlay.getFont();
            float fontSize = font.getSize();
            final int inset = overlay.getInset();
            final String[] lines = StringUtils.split(overlay.getString(), "\n");
            final int padding = getBoxPadding(overlay);
            int lineHeight;
            int totalHeight;
            int[] lineWidths;
            int maxLineWidth;
            boolean fits = false;

            // Starting at the initial font size, loop through smaller sizes
            // down to the minimum in order to find the largest that will fit
            // entirely within the image.
            while (true) {
                maxLineWidth = 0;
                g2d.setFont(font);
                final FontMetrics fm = g2d.getFontMetrics();
                lineHeight = fm.getHeight();
                totalHeight = lineHeight * lines.length;
                // Find the max line width.
                lineWidths = new int[lines.length];
                for (int i = 0; i < lines.length; i++) {
                    lineWidths[i] = fm.stringWidth(lines[i]);
                    if (lineWidths[i] > maxLineWidth) {
                        maxLineWidth = lineWidths[i];
                    }
                }

                // Will the overlay fit inside the image?
                if (maxLineWidth + (inset * 2) + (padding * 2) <= baseImage.getWidth() &&
                        totalHeight + (inset * 2) + (padding * 2) <= baseImage.getHeight()) {
                    fits = true;
                    break;
                } else {
                    if (fontSize - 1 >= overlay.getMinSize()) {
                        fontSize -= 1;
                        font = font.deriveFont(fontSize);
                    } else {
                        break;
                    }
                }
            }

            if (fits) {
                LOGGER.debug("overlayString(): using {}-point font ({} min; {} max)",
                        fontSize, overlay.getMinSize(),
                        overlay.getFont().getSize());

                g2d.drawImage(baseImage, 0, 0, null);

                final Rectangle bgBox = getBoundingBox(overlay, inset,
                        lineWidths, lineHeight,
                        new Dimension(baseImage.getWidth(), baseImage.getHeight()));

                // Draw the background, if it is not transparent.
                if (overlay.getBackgroundColor().getAlpha() > 0) {
                    g2d.setPaint(overlay.getBackgroundColor().toColor());
                    g2d.fillRect(bgBox.intX(), bgBox.intY(),
                            bgBox.intWidth(), bgBox.intHeight());
                }

                // Draw each line individually.
                for (int i = 0; i < lines.length; i++) {
                    double x, y;
                    switch (overlay.getPosition()) {
                        case TOP_LEFT:
                            x = bgBox.x() + padding;
                            y = bgBox.y() + lineHeight * i + padding;
                            break;
                        case TOP_RIGHT:
                            x = bgBox.x() + maxLineWidth - lineWidths[i] + padding;
                            y = bgBox.y() + lineHeight * i + padding;
                            break;
                        case BOTTOM_LEFT:
                            x = bgBox.x() + padding;
                            y = bgBox.y() + lineHeight * i + padding;
                            break;
                        // case BOTTOM_RIGHT: will be handled in default:
                        case TOP_CENTER:
                            x = bgBox.x() + (bgBox.width() - lineWidths[i]) / 2.0;
                            y = bgBox.y() + lineHeight * i + padding;
                            break;
                        case BOTTOM_CENTER:
                            x = bgBox.x() + (bgBox.width() - lineWidths[i]) / 2.0;
                            y = bgBox.y() + lineHeight * i + padding;
                            break;
                        case LEFT_CENTER:
                            x = bgBox.x() + padding;
                            y = bgBox.y() + lineHeight * i + padding;
                            break;
                        case RIGHT_CENTER:
                            x = bgBox.x() + maxLineWidth - lineWidths[i] + padding;
                            y = bgBox.y() + lineHeight * i + padding;
                            break;
                        case CENTER:
                            x = bgBox.x() + (bgBox.width() - lineWidths[i]) / 2.0;
                            y = bgBox.y() + lineHeight * i + padding;
                            break;
                        default: // bottom right
                            x = bgBox.x() + maxLineWidth - lineWidths[i] + padding;
                            y = bgBox.y() + lineHeight * i + padding;
                            break;
                    }

                    // This is arbitrary fudge, but it seems to work OK.
                    y += lineHeight * 0.73;

                    // Draw the text outline.
                    if (overlay.getStrokeWidth() > 0.001) {
                        final FontRenderContext frc = g2d.getFontRenderContext();
                        final GlyphVector gv = font.createGlyphVector(frc, lines[i]);
                        final Shape shape = gv.getOutline(Math.round(x), Math.round(y));
                        g2d.setStroke(new BasicStroke(overlay.getStrokeWidth()));
                        g2d.setPaint(overlay.getStrokeColor().toColor());
                        g2d.draw(shape);
                    }

                    // Draw the string.
                    g2d.setPaint(overlay.getColor().toColor());
                    g2d.drawString(lines[i], Math.round(x), Math.round(y));
                }
                LOGGER.debug("overlayString() executed in {}", watch);
            } else {
                LOGGER.debug("overlayString(): {}-point ({}x{}) text won't fit in {}x{} image",
                        fontSize,
                        maxLineWidth + inset,
                        totalHeight + inset,
                        baseImage.getWidth(),
                        baseImage.getHeight());
            }
            g2d.dispose();
        }
    }

    private static Rectangle getBoundingBox(final StringOverlay overlay,
                                            final int inset,
                                            final int[] lineWidths,
                                            final int lineHeight,
                                            final Dimension imageSize) {
        // If the overlay background is visible, add some padding between the
        // text and the margin.
        final int padding = getBoxPadding(overlay);
        final double boxWidth = NumberUtils.max(lineWidths) + padding * 2;
        final double boxHeight = lineHeight * lineWidths.length + padding * 2;
        double boxX, boxY;
        switch (overlay.getPosition()) {
            case TOP_LEFT:
                boxX = inset;
                boxY = inset;
                break;
            case TOP_CENTER:
                boxX = (imageSize.width() - boxWidth) / 2.0;
                boxY = inset;
                break;
            case TOP_RIGHT:
                boxX = imageSize.width() - boxWidth - inset - padding;
                boxY = inset;
                break;
            case LEFT_CENTER:
                boxX = inset;
                boxY = (imageSize.height() - boxHeight) / 2.0;
                break;
            case RIGHT_CENTER:
                boxX = imageSize.width() - boxWidth - inset - padding;
                boxY = (imageSize.height() - boxHeight) / 2.0;
                break;
            case CENTER:
                boxX = (imageSize.width() - boxWidth) / 2.0;
                boxY = (imageSize.height() - boxHeight) / 2.0;
                break;
            case BOTTOM_LEFT:
                boxX = inset;
                boxY = imageSize.height() - boxHeight - inset - padding;
                break;
            // case BOTTOM_RIGHT: will be handled in default:
            case BOTTOM_CENTER:
                boxX = (imageSize.width() - boxWidth) / 2.0;
                boxY = imageSize.height() - boxHeight - inset - padding;
                break;
            default: // bottom right
                boxX = imageSize.width() - boxWidth - inset - padding;
                boxY = imageSize.height() - boxHeight - inset - padding;
                break;
        }
        return new Rectangle(boxX, boxY, boxWidth, boxHeight);
    }

    private static int getBoxPadding(StringOverlay overlay) {
        return (overlay.getBackgroundColor().getAlpha() > 0) ? 5 : 0;
    }

    /**
     * @param colorModel Color model of the new image.
     * @param width      Width of the new image.
     * @param height     Height of the new image.
     * @param forceAlpha Whether the resulting image should definitely have
     *                   alpha.
     * @return           New image with the given color model and dimensions.
     */
    private static BufferedImage newImage(ColorModel colorModel,
                                          final int width,
                                          final int height,
                                          final boolean forceAlpha) {
        final boolean isAlphaPremultiplied = colorModel.isAlphaPremultiplied();

        // Manually create a compatible ColorModel respecting forceAlpha.
        if (colorModel instanceof ComponentColorModel) {
            int[] componentSizes = colorModel.getComponentSize();
            // If the array does not contain an alpha element but we need it,
            // add it.
            if (!colorModel.hasAlpha() && forceAlpha) {
                int[] tmp = new int[componentSizes.length + 1];
                System.arraycopy(componentSizes, 0, tmp, 0, componentSizes.length);
                tmp[tmp.length - 1] = tmp[0];
                componentSizes = tmp;
            }
            colorModel = new ComponentColorModel(colorModel.getColorSpace(),
                    componentSizes, forceAlpha, isAlphaPremultiplied,
                    colorModel.getTransparency(), colorModel.getTransferType());
        }

        WritableRaster raster =
                colorModel.createCompatibleWritableRaster(width, height);
        return new BufferedImage(colorModel, raster, isAlphaPremultiplied, null);
    }

    /**
     * Reduces an image's sample/component size to 8 bits if greater. This
     * involves copying it into a new {@link BufferedImage}, which is expensive.
     *
     * @param inImage Image to reduce.
     * @return        Reduced image, or the input image if it already is 8 bits
     *                or less.
     */
    static BufferedImage reduceTo8Bits(final BufferedImage inImage) {
        BufferedImage outImage = inImage;
        final ColorModel inColorModel = inImage.getColorModel();

        if (inColorModel.getComponentSize(0) > 8) {
            final Stopwatch watch = new Stopwatch();

            int type;
            if (inColorModel.getNumComponents() > 1) {
                type = inColorModel.hasAlpha() ?
                        BufferedImage.TYPE_INT_ARGB : BufferedImage.TYPE_INT_RGB;
            } else {
                type = BufferedImage.TYPE_BYTE_GRAY;
            }

            outImage = new BufferedImage(
                    inImage.getWidth(), inImage.getHeight(), type);
            final ColorConvertOp op = new ColorConvertOp(
                    inColorModel.getColorSpace(),
                    outImage.getColorModel().getColorSpace(), null);
            outImage.createGraphics().drawImage(inImage, op, 0, 0);
            LOGGER.debug("reduceTo8Bits(): converted in {}", watch);
        }
        return outImage;
    }

    /**
     * Removes alpha from an image. Transparent regions will be blended with an
     * undefined color. This involves copying the given image into a new
     * {@link BufferedImage}, which is expensive.
     *
     * @param inImage Image to remove the alpha channel from.
     * @return        Alpha-flattened image, or the input image if it has no
     *                alpha.
     */
    public static BufferedImage removeAlpha(final BufferedImage inImage) {
        return removeAlpha(inImage, null);
    }

    /**
     * Removes alpha from an image, blending transparent regions with the given
     * color. This involves copying the given image into a new {@link
     * BufferedImage}, which is expensive.
     *
     * @param inImage Image to remove the alpha channel from.
     * @return        Alpha-flattened image, or the input image if it has no
     *                alpha.
     */
    public static BufferedImage removeAlpha(final BufferedImage inImage,
                                            final Color bgColor) {
        BufferedImage outImage = inImage;

        if (inImage.getColorModel().hasAlpha()) {
            final Stopwatch watch = new Stopwatch();
            int newType;
            switch (inImage.getType()) {
                case BufferedImage.TYPE_4BYTE_ABGR:
                    newType = BufferedImage.TYPE_INT_BGR;
                    break;
                default:
                    newType = BufferedImage.TYPE_INT_RGB;
                    break;
            }
            outImage = new BufferedImage(inImage.getWidth(),
                    inImage.getHeight(), newType);
            Graphics2D g = outImage.createGraphics();

            if (bgColor != null) {
                g.setBackground(bgColor.toColor());
                g.clearRect(0, 0, inImage.getWidth(), inImage.getHeight());
            }

            g.drawImage(inImage, 0, 0, null);
            g.dispose();
            LOGGER.debug("removeAlpha(): executed in {}", watch);
        }
        return outImage;
    }

    /**
     * Alternative to {@link #rotate(BufferedImage, Rotate)} for orientations
     * other than {@link Orientation#ROTATE_0} when there is no
     * {@link Rotate} operation present.
     *
     * @param inImage     Image to rotate.
     * @param orientation Orientation.
     * @return            Rotated image, or the input image if the given
     *                    orientation is a no-op.
     */
    static BufferedImage rotate(final BufferedImage inImage,
                                final Orientation orientation) {
        return rotate(inImage, new Rotate(orientation.getDegrees()));
    }

    /**
     * @param inImage Image to rotate.
     * @param rotate  Rotate operation.
     * @return        Rotated image, or the input image if the given rotation
     *                is a no-op.
     */
    static BufferedImage rotate(final BufferedImage inImage,
                                final Rotate rotate) {
        BufferedImage outImage = inImage;
        if (rotate.hasEffect()) {
            final Stopwatch watch = new Stopwatch();
            final double radians = Math.toRadians(rotate.getDegrees());
            final int sourceWidth = inImage.getWidth();
            final int sourceHeight = inImage.getHeight();
            final int canvasWidth = (int) Math.round(Math.abs(sourceWidth *
                    Math.cos(radians)) + Math.abs(sourceHeight *
                    Math.sin(radians)));
            final int canvasHeight = (int) Math.round(Math.abs(sourceHeight *
                    Math.cos(radians)) + Math.abs(sourceWidth *
                    Math.sin(radians)));

            // note: operations happen in reverse order of declaration
            AffineTransform tx = new AffineTransform();
            // 3. translate the image to the center of the "canvas"
            tx.translate(canvasWidth / 2f, canvasHeight / 2f);
            // 2. rotate it
            tx.rotate(radians);
            // 1. translate the image so that it is rotated about the center
            tx.translate(-sourceWidth / 2f, -sourceHeight / 2f);

            switch (inImage.getType()) {
                case BufferedImage.TYPE_CUSTOM:
                    outImage = newImage(inImage.getColorModel(),
                            canvasWidth, canvasHeight, true);
                    break;
                case BufferedImage.TYPE_BYTE_BINARY:
                    outImage = new BufferedImage(
                            canvasWidth, canvasHeight,
                            BufferedImage.TYPE_INT_ARGB);
                    break;
                case BufferedImage.TYPE_USHORT_GRAY:
                    outImage = newImage(inImage.getColorModel(),
                            canvasWidth, canvasHeight, true);
                    break;
                default:
                    outImage = new BufferedImage(
                            canvasWidth, canvasHeight,
                            BufferedImage.TYPE_INT_ARGB);
                    break;
            }

            final Graphics2D g2d = outImage.createGraphics();
            g2d.setRenderingHint(RenderingHints.KEY_RENDERING,
                    RenderingHints.VALUE_RENDER_QUALITY);
            g2d.setRenderingHint(RenderingHints.KEY_ANTIALIASING,
                    RenderingHints.VALUE_ANTIALIAS_ON);
            g2d.setRenderingHint(RenderingHints.KEY_INTERPOLATION,
                    RenderingHints.VALUE_INTERPOLATION_BILINEAR);

            g2d.drawImage(inImage, tx, null);
            LOGGER.debug("rotate() executed in {}", watch);
        }
        return outImage;
    }

    /**
     * <p>Scales an image, taking an already-applied reduction factor into
     * account. In other words, the dimensions of the input image have already
     * been halved {@link ReductionFactor#factor} times but the given scale is
     * relative to the full-sized image.</p>
     *
     * <p>If one or both target dimensions would end up being less than three
     * pixels, an empty image (with the correct dimensions) will be
     * returned.</p>
     *
     * @param inImage         Image to scale.
     * @param scale           Requested size ignoring any reduction factor. If
     *                        no resample filter is set, a default will be
     *                        used. {@link
     *                        Operation#hasEffect(Dimension, OperationList)}
     *                        should be called before invoking.
     * @param scaleConstraint Scale constraint.
     * @param reductionFactor Reduction factor that has already been applied to
     *                        {@literal inImage}.
     * @return                Scaled image, or the input image if the given
     *                        arguments would result in a no-op.
     */
    static BufferedImage scale(final BufferedImage inImage,
                               final Scale scale,
                               final ScaleConstraint scaleConstraint,
                               final ReductionFactor reductionFactor) {
        /*
        This method uses resampling code derived from
        com.mortennobel.imagescaling (see
        https://blog.nobel-joergensen.com/2008/12/20/downscaling-images-in-java/)
        as an alternative to the resampling available in Graphics2D.
        While the performance of Graphics2D.drawImage() is OK, the quality,
        even using RenderingHints.VALUE_INTERPOLATION_BILINEAR, is horrible.
        BufferedImage.getScaledInstance() is the opposite: great quality but
        very slow.

        Subjective quality of downscale from 2288x1520 to 200x200:
        Lanczos3 > Box > Bicubic > Mitchell > Triangle > Bell > Hermite >
            BSpline > Graphics2D

        Approximate time-to-complete of same (milliseconds, 2.3GHz i7):
        Triangle: 19
        Box: 20
        Hermite: 24
        Bicubic: 25
        Mitchell: 30
        BSpline: 53
        Graphics2D: 70
        Bell: 145
        Lanczos3: 238

        Subjective quality of upscale from 2288x1520 to 3000x3000:
        Lanczos3 > Bicubic > Mitchell > Graphics2D = Triangle = Hermite >
            Bell > BSpline > Box

        Approximate time-to-complete of same (milliseconds, 2.3GHz i7):
        Triangle: 123
        Hermite: 142
        Box: 162
        Bicubic: 206
        Mitchell: 224
        BSpline: 230
        Graphics2D: 268
        Lanczos3: 355
        Bell: 468
        */

        final Dimension sourceSize = new Dimension(
                inImage.getWidth(), inImage.getHeight());
        final Dimension targetSize = scale.getResultingSize(
                sourceSize, reductionFactor, scaleConstraint);

<<<<<<< HEAD
        // ResampleFilter requires both target dimensions to be at least 3
        // pixels. (OpenSeadragon has been known to request smaller.)
        // If one or both are less than that, then given that the result is
        // virtually guaranteed to end up unrecognizable anyway, we will skip
        // the scaling step and return a fake image with the target dimensions.
        // The only alternatives would be to use a different resampler, set a
        // 3x3 floor, or error out.
        BufferedImage scaledImage = inImage;
        if (targetSize.intWidth() >= 3 && targetSize.intHeight() >= 3) {
            if (!targetSize.equals(sourceSize)) {
=======
        // ResampleFilter requires both source and target dimensions to be at
        // least 3 pixels. If any are less than that, then given that the
        // picture is virtually assured to end up unrecognizable anyway, we
        // will skip the scaling step and return a fake image with the target
        // dimensions. Alternatives would be to use a different resampler, set
        // a 3x3 floor, or error out.
        BufferedImage scaledImage = inImage;
        if (sourceSize.width >= 3 && sourceSize.height >= 3 &&
                targetSize.width >= 3 && targetSize.height >= 3) {
            if (scale.hasEffect() && (targetSize.width != sourceSize.width ||
                    targetSize.height != sourceSize.height)) {
>>>>>>> 3d0fe0db
                final Stopwatch watch = new Stopwatch();

                final ResampleOp resampleOp = new ResampleOp(
                        targetSize.intWidth(), targetSize.intHeight());

                // Try to use the requested resample filter.
                ResampleFilter filter = null;
                if (scale.getFilter() != null) {
                    filter = scale.getFilter().toResampleFilter();
                }
                // No particular filter requested, so select a default.
                if (filter == null) {
                    if (targetSize.width() < sourceSize.width() ||
                            targetSize.height() < sourceSize.height()) {
                        filter = DEFAULT_DOWNSCALE_FILTER.toResampleFilter();
                    } else {
                        filter = DEFAULT_UPSCALE_FILTER.toResampleFilter();
                    }
                }
                resampleOp.setFilter(filter);

                scaledImage = resampleOp.filter(inImage, null);

                LOGGER.debug("scale(): scaled {}x{} image to {}x{} using " +
                                "a {} filter in {}",
                        sourceSize.intWidth(), sourceSize.intHeight(),
                        targetSize.intWidth(), targetSize.intHeight(),
                        filter.getName(), watch);
            }
        } else {
            scaledImage = new BufferedImage(
                    targetSize.intWidth(),
                    targetSize.intHeight(),
                    inImage.getType());
        }
        return scaledImage;
    }

    /**
     * @param inImage Image to sharpen.
     * @param sharpen Sharpen operation.
     * @return        Sharpened image.
     */
    static BufferedImage sharpen(final BufferedImage inImage,
                                 final Sharpen sharpen) {
        BufferedImage sharpenedImage = inImage;
        if (sharpen.hasEffect()) {
            if (inImage.getWidth() > 2 && inImage.getHeight() > 2) {
                final Stopwatch watch = new Stopwatch();

                final ResampleOp resampleOp = new ResampleOp(
                        inImage.getWidth(), inImage.getHeight());
                resampleOp.setUnsharpenMask((float) sharpen.getAmount());
                sharpenedImage = resampleOp.filter(inImage, null);

                LOGGER.debug("sharpen(): sharpened by {} in {}",
                        sharpen.getAmount(), watch);
            } else {
                LOGGER.debug("sharpen(): image must be at least 3 " +
                        "pixels on a side; skipping");
            }
        }
        return sharpenedImage;
    }

    /**
     * @param inImage        Image to filter.
     * @param colorTransform Operation to apply.
     * @return               Filtered image, or the input image if the given
     *                       operation is a no-op.
     */
    static BufferedImage transformColor(final BufferedImage inImage,
                                        final ColorTransform colorTransform) {
        BufferedImage outImage = inImage;
        final Stopwatch watch = new Stopwatch();

        switch (colorTransform) {
            case GRAY:
                outImage = convertIndexedTo8BitARGB(outImage);
                convertPixelsToGray(outImage);
                break;
            case BITONAL:
                if (inImage.getType() != BufferedImage.TYPE_BYTE_BINARY) {
                    outImage = new BufferedImage(
                            inImage.getWidth(),
                            inImage.getHeight(),
                            BufferedImage.TYPE_BYTE_BINARY);
                }
                if (outImage != inImage) {
                    Graphics2D g2d = outImage.createGraphics();
                    g2d.setRenderingHint(RenderingHints.KEY_RENDERING,
                            RenderingHints.VALUE_RENDER_QUALITY);
                    g2d.drawImage(inImage, 0, 0, null);

                    LOGGER.debug("transformColor(): transformed {}x{} image in {}",
                            inImage.getWidth(), inImage.getHeight(), watch);
                }
                break;
        }
        return outImage;
    }

    /**
     * Converts an image to grayscale in-place.
     */
    private static void convertPixelsToGray(BufferedImage image) {
        for (int y = 0; y < image.getHeight(); y++) {
            for (int x = 0; x < image.getWidth(); x++) {
                int rgb = image.getRGB(x, y);
                int r = (rgb >> 16) & 0xFF;
                int g = (rgb >> 8) & 0xFF;
                int b = (rgb & 0xFF);
                int gray = (r + g + b) / 3;
                int val = (rgb & 0xff000000) | (gray << 16) | (gray << 8) | gray;
                image.setRGB(x, y, val);
            }
        }
    }

    /**
     * @param inImage   Image to transpose.
     * @param transpose Operation to apply.
     * @return          Transposed image.
     */
    static BufferedImage transpose(final BufferedImage inImage,
                                   final Transpose transpose) {
        final Stopwatch watch = new Stopwatch();
        AffineTransform tx = AffineTransform.getScaleInstance(-1, 1);
        switch (transpose) {
            case HORIZONTAL:
                tx.translate(-inImage.getWidth(null), 0);
                break;
            case VERTICAL:
                tx.translate(0, -inImage.getHeight(null));
                break;
        }
        AffineTransformOp op = new AffineTransformOp(tx,
                AffineTransformOp.TYPE_BILINEAR);
        BufferedImage outImage = op.filter(inImage, null);

        LOGGER.debug("transpose(): transposed image in {}", watch);
        return outImage;
    }

    private Java2DUtil() {}

}<|MERGE_RESOLUTION|>--- conflicted
+++ resolved
@@ -884,7 +884,6 @@
         final Dimension targetSize = scale.getResultingSize(
                 sourceSize, reductionFactor, scaleConstraint);
 
-<<<<<<< HEAD
         // ResampleFilter requires both target dimensions to be at least 3
         // pixels. (OpenSeadragon has been known to request smaller.)
         // If one or both are less than that, then given that the result is
@@ -893,21 +892,9 @@
         // The only alternatives would be to use a different resampler, set a
         // 3x3 floor, or error out.
         BufferedImage scaledImage = inImage;
-        if (targetSize.intWidth() >= 3 && targetSize.intHeight() >= 3) {
+        if (sourceSize.intWidth() >= 3 && sourceSize.intHeight() >= 3 &&
+                targetSize.intWidth() >= 3 && targetSize.intHeight() >= 3) {
             if (!targetSize.equals(sourceSize)) {
-=======
-        // ResampleFilter requires both source and target dimensions to be at
-        // least 3 pixels. If any are less than that, then given that the
-        // picture is virtually assured to end up unrecognizable anyway, we
-        // will skip the scaling step and return a fake image with the target
-        // dimensions. Alternatives would be to use a different resampler, set
-        // a 3x3 floor, or error out.
-        BufferedImage scaledImage = inImage;
-        if (sourceSize.width >= 3 && sourceSize.height >= 3 &&
-                targetSize.width >= 3 && targetSize.height >= 3) {
-            if (scale.hasEffect() && (targetSize.width != sourceSize.width ||
-                    targetSize.height != sourceSize.height)) {
->>>>>>> 3d0fe0db
                 final Stopwatch watch = new Stopwatch();
 
                 final ResampleOp resampleOp = new ResampleOp(
