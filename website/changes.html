--- conflicted
+++ resolved
@@ -5,7 +5,6 @@
 
 <h1>Change Log</h1>
 
-<<<<<<< HEAD
 <h2>4.0</h2>
 
 <ul>
@@ -16,12 +15,12 @@
   <li>The deprecated <code>DELETE /cache/:identifier</code> HTTP API method has been removed.</li>
   <li>Java2dProcessor supports animated GIFs.</li>
   <li>Updated JRuby to 9.1.15.0.</li>
-=======
+</ul>
+
 <h2>3.4.1</h2>
 
 <ul>
   <li>Improved efficiency when handling a request for a bitonal or gray image when the source image is already bitonal or gray. (Thanks to @adam-vessey)</li>
->>>>>>> 01e448a5
 </ul>
 
 <h2>3.4</h2>
