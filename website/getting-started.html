--- conflicted
+++ resolved
@@ -32,23 +32,14 @@
 <p>From the command prompt:</p>
 
 <pre>$ java -Dcantaloupe.config=/path/to/cantaloupe.properties -Xmx2g -jar Cantaloupe-x.x.x.jar</pre>
-<<<<<<< HEAD
-=======
 
 <p><code>-Xmx2g</code> tells the JVM to use up to 2GB of heap space (RAM). Without this argument, some JVMs will default to a much smaller amount, potentially leading to OutOfMemoryErrors.</p>
 
 <p>Assuming the <code>http.port</code> option has not been changed, Cantaloupe is now running at: <a href="http://localhost:8182/">http://localhost:8182/</a>. To test, assuming you have an image named <span class="filename">image.tif</span>:</p>
->>>>>>> c8ecde43
 
 <p><a href="http://localhost:8182/iiif/2.0/image.tif/full/pct:20/0/default.jpg">http://localhost:8182/iiif/2.0/image.tif/full/pct:20/0/default.jpg</a></p>
 
-<<<<<<< HEAD
-<p>Note: <code>-Xmx2g</code> tells the JVM to use up to 2GB of heap space (RAM). Without this argument, some JVMs will default to a much smaller amount, leading to OutOfMemoryErrors.</p>
-
-<p><em>Note: On OS X, a "java" icon will appear in the Dock while Cantaloupe is running. This can be disabled by adding <code>-Djava.awt.headless=true</code> to the command.</em></p>
-=======
 <div class="alert alert-info">Note: on OS X, a "java" icon will appear in the Dock. This can be prevented by adding the <code>-Djava.awt.headless=true</code> argument to the command.</div>
->>>>>>> c8ecde43
 
 <h3 id="Upgrading">Upgrading</h3>
 
